--- conflicted
+++ resolved
@@ -45,27 +45,7 @@
 				return fmt.Errorf("chains need to be configured before paths to them can be added: %w", err)
 			}
 
-<<<<<<< HEAD
-			path := &relayer.Path{
-				Strategy: relayer.NewNaiveStrategy(),
-				Src: &relayer.PathEnd{
-					ChainID:      src,
-					ClientID:     randString(16),
-					ConnectionID: randString(16),
-					ChannelID:    randString(16),
-					PortID:       srcPort,
-				},
-				Dst: &relayer.PathEnd{
-					ChainID:      dst,
-					ClientID:     randString(16),
-					ConnectionID: randString(16),
-					ChannelID:    randString(16),
-					PortID:       dstPort,
-				},
-			}
-=======
-			path := relayer.GenPath(src, dst, "transfer", "transfer")
->>>>>>> 66162a7c
+			path := relayer.GenPath(src, dst, srcPort, dstPort)
 
 			pths, err := config.Paths.Add(args[4], path)
 			if err != nil {
